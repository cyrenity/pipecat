--- conflicted
+++ resolved
@@ -363,33 +363,12 @@
     async def _audio_task_handler(self):
         vad_state: VADState = VADState.QUIET
         while True:
-<<<<<<< HEAD
             try:
                 frame: InputAudioRawFrame = await asyncio.wait_for(
                     self._audio_in_queue.get(), timeout=AUDIO_INPUT_TIMEOUT_SECS
                 )
-=======
-            frame: InputAudioRawFrame = await self._audio_in_queue.get()
-
-            self.start_watchdog()
-
-            # If an audio filter is available, run it before VAD.
-            if self._params.audio_in_filter:
-                frame.audio = await self._params.audio_in_filter.filter(frame.audio)
-
-            # Check VAD and push event if necessary. We just care about
-            # changes from QUIET to SPEAKING and vice versa.
-            previous_vad_state = vad_state
-            if self._params.vad_analyzer:
-                vad_state = await self._handle_vad(frame, vad_state)
-
-            if self._params.turn_analyzer:
-                await self._run_turn_analyzer(frame, vad_state, previous_vad_state)
-
-            # Push audio downstream if passthrough is set.
-            if self._params.audio_in_passthrough:
-                await self.push_frame(frame)
->>>>>>> cf5f1b54
+
+                self.start_watchdog()
 
                 # If an audio filter is available, run it before VAD.
                 if self._params.audio_in_filter:
